--- conflicted
+++ resolved
@@ -16,30 +16,17 @@
     EnrichedNote, ProverClient, StakeInfo, StateClient, Transaction,
     UnprovenTransaction, POSEIDON_TREE_DEPTH,
 };
-<<<<<<< HEAD
 use flume::Sender;
-=======
 use futures::StreamExt;
-use phoenix_core::transaction::{ArchivedTreeLeaf, StakeData, TreeLeaf};
->>>>>>> 9c4e784b
+use phoenix_core::transaction::StakeData;
 use phoenix_core::{Crossover, Fee, Note};
 use poseidon_merkle::Opening as PoseidonOpening;
 
-use std::mem::size_of;
 use std::path::Path;
 use std::sync::{Arc, Mutex};
 
-<<<<<<< HEAD
-use rusk_schema::{
-    ExecuteProverRequest, FindExistingNullifiersRequest, GetAnchorRequest,
-    GetOpeningRequest, GetStakeRequest, PreverifyRequest, PropagateMessage,
-    StctProverRequest, Transaction as TransactionProto, WfctProverRequest,
-};
-
 use self::sync::{sync_db, SYNC_INTERVAL_SECONDS};
 
-=======
->>>>>>> 9c4e784b
 use super::block::Block;
 use super::cache::Cache;
 
@@ -61,8 +48,6 @@
     "0100000000000000000000000000000000000000000000000000000000000000";
 const STAKE_CONTRACT: &str =
     "0200000000000000000000000000000000000000000000000000000000000000";
-
-const RKYV_TREE_LEAF_SIZE: usize = size_of::<ArchivedTreeLeaf>();
 
 /// Implementation of the ProverClient trait from wallet-core
 pub struct Prover {
@@ -192,13 +177,8 @@
 }
 
 struct InnerState {
-<<<<<<< HEAD
-    client: RuskStateClient,
+    client: RuskHttpClient,
     cache: Arc<Cache>,
-=======
-    client: RuskHttpClient,
-    cache: Cache,
->>>>>>> 9c4e784b
 }
 
 use tokio::time::{sleep, Duration};
@@ -206,12 +186,8 @@
 impl StateStore {
     /// Creates a new state instance. Should only be called once.
     pub(crate) fn new(
-<<<<<<< HEAD
-=======
         client: RuskHttpClient,
->>>>>>> 9c4e784b
         data_dir: &Path,
-        client: RuskStateClient,
         store: LocalStore,
     ) -> Result<Self, Error> {
         let cache = Arc::new(Cache::new(data_dir, &store)?);
@@ -284,65 +260,7 @@
         vk: &ViewKey,
     ) -> Result<Vec<EnrichedNote>, Self::Error> {
         let psk = vk.public_spend_key();
-<<<<<<< HEAD
-        let state = self.inner.lock().unwrap();
-=======
-        let mut last_height = state.cache.last_height()?;
-
-        self.status("Fetching fresh notes...");
-        // let mut stream = state.client.get_notes(req).wait()?.into_inner();
-        let req = rkyv::to_bytes::<_, 8>(&last_height)
-            .map_err(|_| Error::Rkyv)?
-            .to_vec();
-        let mut stream = state
-            .client
-            .call_raw(
-                1,
-                TRANSFER_CONTRACT,
-                &RuskRequest::new("leaves_from_height", req),
-                true,
-            )
-            .wait()?
-            .bytes_stream();
-        self.status("Connection established...");
-
-        self.status("Streaming notes...");
-
-        self.status(format!("From block: {}", last_height).as_str());
-
-        // This buffer is needed because `.bytes_stream();` introduce additional
-        // spliting of chunks according to it's own buffer
-        let mut buffer = vec![];
-
-        while let Some(chunk) = stream.next().wait() {
-            buffer.extend_from_slice(&chunk?);
-            if buffer.len() < RKYV_TREE_LEAF_SIZE {
-                continue;
-            }
-            let TreeLeaf { block_height, note } =
-                rkyv::from_bytes(&buffer).map_err(|_| Error::Rkyv)?;
-
-            buffer.clear();
-
-            last_height = std::cmp::max(last_height, block_height);
-
-            for (ssk, vk, psk) in addresses.iter() {
-                if vk.owns(&note) {
-                    state.cache.insert(
-                        psk,
-                        block_height,
-                        (note, note.gen_nullifier(ssk)),
-                    )?;
-
-                    break;
-                }
-            }
-        }
-
-        println!("Last block: {}", last_height);
-
-        state.cache.persist(last_height)?;
->>>>>>> 9c4e784b
+        let state = self.inner.lock().unwrap();
 
         Ok(state
             .cache
