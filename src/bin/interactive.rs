// This Source Code Form is subject to the terms of the Mozilla Public
// License, v. 2.0. If a copy of the MPL was not distributed with this
// file, You can obtain one at http://mozilla.org/MPL/2.0/.
//
// Copyright (c) DUSK NETWORK. All rights reserved.

use bip39::{Language, Mnemonic, MnemonicType};
use dusk_wallet::dat::{DatFileVersion, LATEST_VERSION};
use dusk_wallet::gas;
use dusk_wallet::{
    Address, Dusk, Error, WalletPath, WasmWallet, MAX_ADDRESSES,
};
use requestty::Question;

use crate::command::DEFAULT_STAKE_GAS_LIMIT;
use crate::io;
use crate::io::prompt::request_auth;
use crate::io::GraphQL;
use crate::prompt;
use crate::settings::Settings;
use crate::Menu;
use crate::WalletFile;
use crate::WASM_BINARY;
use crate::{Command, RunResult};

/// Run the interactive UX loop with a loaded wallet
pub(crate) async fn run_loop(
    wallet: &mut WasmWallet<WalletFile>,
    settings: &Settings,
) -> anyhow::Result<()> {
    loop {
        // let the user choose (or create) an address
        let addr = match menu_addr(wallet)? {
            AddrSelect::Address(addr) => *addr,
            AddrSelect::NewAddress => {
                if wallet.addresses().len() >= MAX_ADDRESSES {
                    println!(
                        "Cannot create more addresses, this wallet only supports up to 256 addresses"
                    );
                    std::process::exit(0);
                }

                let addr = wallet.new_address().clone();
                let file_version = wallet.get_file_version()?;

                let password = &settings.password;
                // if the version file is old, ask for password and save as
                // latest dat file
                if file_version.is_old() {
                    let pwd = request_auth(
                        "Updating your wallet data file, please enter your wallet password ",
                        password,
                        DatFileVersion::RuskBinaryFileFormat(LATEST_VERSION),
                    )?;

                    wallet.save_to(WalletFile {
                        path: wallet.file().clone().unwrap().path,
                        pwd,
                    })?;
                } else {
                    // else just save
                    wallet.save()?;
                }

                addr
            }
            AddrSelect::Exit => std::process::exit(0),
        };

        loop {
            // get balance for this address
            prompt::hide_cursor()?;
            let balance = wallet.get_balance(&addr).await?;
            let spendable: Dusk = balance.spendable.into();
            let total: Dusk = balance.value.into();
            prompt::hide_cursor()?;

            // display address information
            println!();
            println!("Address: {}", addr);
            println!("Balance:");
            println!(" - Spendable: {spendable}");
            println!(" - Total: {total}");

            // request operation to perform
<<<<<<< HEAD
            let op = if true {
                // get balance for this address
                prompt::hide_cursor()?;

                let (spendable, value) = {
                    let res = wallet.get_balance(addr.index()?).await?;

                    (res.maximum, res.value)
                };

                prompt::hide_cursor()?;

                // display address information
                println!("\rAddress: {}", addr);
                println!(
                    "Balance:\n - Spendable: {}\n - Total: {}",
                    Dusk::from(spendable),
                    Dusk::from(value)
                );

                // operations menu
                menu_op(addr.clone(), spendable.into(), settings)
            } else {
                // display address information
                println!("\rAddress: {}", addr);
                println!("Balance:\n - Spendable: [n/a]\n - Total: [n/a]");
                menu_op_offline(addr.clone(), settings)
=======
            let op = match wallet.is_online().await {
                true => menu_op(addr.clone(), spendable, settings),
                false => menu_op_offline(addr.clone(), settings),
>>>>>>> 051acba1
            };

            // perform operations with this address
            match op? {
                AddrOp::Run(cmd) => {
                    // request confirmation before running
                    if confirm(&cmd)? {
                        // run command
                        prompt::hide_cursor()?;
                        let result = cmd.run(wallet, settings).await;
                        prompt::show_cursor()?;
                        // output results
                        match result {
                            Ok(res) => {
                                println!("\r{}", res);
                                if let RunResult::Tx(hash) = res {
                                    let txh = format!("{hash:x}");

                                    // Wait for transaction confirmation from
                                    // network
                                    let gql = GraphQL::new(
                                        &settings.state.to_string(),
                                        io::status::interactive,
                                    );
                                    gql.wait_for(&txh).await?;

                                    if let Some(explorer) = &settings.explorer {
                                        let url = format!("{explorer}{txh}");
                                        println!("> URL: {url}");
                                        prompt::launch_explorer(url)?;
                                    }
                                }
                            }

                            Err(err) => println!("{}", err),
                        }
                    }
                }
                AddrOp::Back => break,
            }
        }
    }
}

#[derive(PartialEq, Eq, Hash, Debug, Clone)]
enum AddrSelect {
    Address(Box<Address>),
    NewAddress,
    Exit,
}

/// Allows the user to choose an address from the selected wallet
/// to start performing operations.
fn menu_addr(wallet: &WasmWallet<WalletFile>) -> anyhow::Result<AddrSelect> {
    let mut address_menu = Menu::title("Addresses");
    for addr in wallet.addresses() {
        let preview = addr.preview();
        address_menu = address_menu
            .add(AddrSelect::Address(Box::new(addr.clone())), preview);
    }

    let mut action_menu = Menu::new()
        .separator()
        .add(AddrSelect::NewAddress, "New address");

    // show warning early on at 250 addresses
    if wallet.addresses().len() >= MAX_ADDRESSES - 5 {
        action_menu = action_menu.separator().separator_msg(format!(
            "\x1b[93m{}\x1b[0m This wallet only supports up to 256 addresses, you have {} addresses ",
            "Warning:",
            wallet.addresses().len()
        ));
    }

    if let Some(rx) = &wallet.sync_rx {
        if let Ok(status) = rx.try_recv() {
            action_menu = action_menu
                .separator()
                .separator_msg(format!("Sync Status: {}", status));
        } else {
            action_menu = action_menu
                .separator()
                .separator_msg("Waiting for Sync to complete..".to_string());
        }
    }

    action_menu = action_menu.separator().add(AddrSelect::Exit, "Exit");

    let menu = address_menu.extend(action_menu);
    let questions = Question::select("theme")
        .message("Please select an address")
        .choices(menu.clone())
        .build();

    let answer = requestty::prompt_one(questions)?;
    Ok(menu.answer(&answer).to_owned())
}

#[derive(PartialEq, Eq, Hash, Debug, Clone)]
enum AddrOp {
    Run(Box<Command>),
    Back,
}

#[derive(PartialEq, Eq, Hash, Clone, Debug)]
enum CommandMenuItem {
    History,
    Transfer,
    Stake,
    StakeInfo,
    Unstake,
    Withdraw,
    Export,
    Back,
}

/// Allows the user to choose the operation to perform for the
/// selected address
fn menu_op(
    addr: Address,
    balance: Dusk,
    settings: &Settings,
) -> anyhow::Result<AddrOp> {
    use CommandMenuItem as CMI;

    let cmd_menu = Menu::new()
        .add(CMI::History, "Transaction History")
        .add(CMI::Transfer, "Transfer Dusk")
        .add(CMI::Stake, "Stake Dusk")
        .add(CMI::StakeInfo, "Check existing stake")
        .add(CMI::Unstake, "Unstake Dusk")
        .add(CMI::Withdraw, "Withdraw staking reward")
        .add(CMI::Export, "Export provisioner key-pair")
        .separator()
        .add(CMI::Back, "Back");

    let q = Question::select("theme")
        .message("What would you like to do?")
        .choices(cmd_menu.clone())
        .build();

    let answer = requestty::prompt_one(q)?;
    let cmd = cmd_menu.answer(&answer).to_owned();

    let res = match cmd {
        CMI::History => {
            AddrOp::Run(Box::new(Command::History { addr: Some(addr) }))
        }
        CMI::Transfer => AddrOp::Run(Box::new(Command::Transfer {
            sndr: Some(addr),
            rcvr: prompt::request_rcvr_addr("recipient")?,
            amt: prompt::request_token_amt("transfer", balance)?,
            gas_limit: prompt::request_gas_limit(gas::DEFAULT_LIMIT)?,
            gas_price: prompt::request_gas_price()?,
        })),
        CMI::Stake => AddrOp::Run(Box::new(Command::Stake {
            addr: Some(addr),
            amt: prompt::request_token_amt("stake", balance)?,
            gas_limit: prompt::request_gas_limit(DEFAULT_STAKE_GAS_LIMIT)?,
            gas_price: prompt::request_gas_price()?,
        })),
        CMI::StakeInfo => AddrOp::Run(Box::new(Command::StakeInfo {
            addr: Some(addr),
            reward: false,
        })),
        CMI::Unstake => AddrOp::Run(Box::new(Command::Unstake {
            addr: Some(addr),
            gas_limit: prompt::request_gas_limit(DEFAULT_STAKE_GAS_LIMIT)?,
            gas_price: prompt::request_gas_price()?,
        })),
        CMI::Withdraw => AddrOp::Run(Box::new(Command::Withdraw {
            addr: Some(addr),
            gas_limit: prompt::request_gas_limit(DEFAULT_STAKE_GAS_LIMIT)?,
            gas_price: prompt::request_gas_price()?,
        })),
        CMI::Export => AddrOp::Run(Box::new(Command::Export {
            addr: Some(addr),
            dir: prompt::request_dir("export keys", settings.profile.clone())?,
        })),
        CMI::Back => AddrOp::Back,
    };
    Ok(res)
}

/// Allows the user to choose the operation to perform for the
/// selected address while in offline mode
fn menu_op_offline(
    addr: Address,
    settings: &Settings,
) -> anyhow::Result<AddrOp> {
    use CommandMenuItem as CMI;

    let cmd_menu = Menu::new()
        .separator()
        .add(CMI::Export, "Export provisioner key-pair")
        .separator()
        .add(CMI::Back, "Back");

    let q = Question::select("theme")
        .message("[OFFLINE] What would you like to do?")
        .choices(cmd_menu.clone())
        .build();

    let answer = requestty::prompt_one(q)?;
    let cmd = cmd_menu.answer(&answer).to_owned();

    let res = match cmd {
        CMI::Export => AddrOp::Run(Box::new(Command::Export {
            addr: Some(addr),
            dir: prompt::request_dir("export keys", settings.profile.clone())?,
        })),
        CMI::Back => AddrOp::Back,
        _ => unreachable!(),
    };
    Ok(res)
}

/// Allows the user to load a wallet interactively
pub(crate) fn load_wallet(
    wallet_path: &WalletPath,
    settings: &Settings,
    file_version: Result<DatFileVersion, Error>,
) -> anyhow::Result<WasmWallet<WalletFile>> {
    let wallet_found =
        wallet_path.inner().exists().then(|| wallet_path.clone());

    let password = &settings.password;

    // display main menu
    let wallet = match menu_wallet(wallet_found)? {
        MainMenu::Load(path) => {
            let file_version = file_version?;
            let mut attempt = 1;
            loop {
                let pwd = prompt::request_auth(
                    "Please enter your wallet password",
                    password,
                    file_version,
                )?;
                match WasmWallet::new(
                    WASM_BINARY,
                    WalletFile {
                        path: path.clone(),
                        pwd,
                    },
                ) {
                    Ok(wallet) => break wallet,
                    Err(_) if attempt > 2 => {
                        return Err(Error::AttemptsExhausted)?;
                    }
                    Err(_) => {
                        println!("Invalid password, please try again");
                        attempt += 1;
                    }
                }
            }
        }
        // Use the latest binary format when creating a wallet
        MainMenu::Create => {
            // create a new randomly generated mnemonic phrase
            let mnemonic =
                Mnemonic::new(MnemonicType::Words12, Language::English);
            // ask user for a password to secure the wallet
            let pwd = prompt::create_password(
                password,
                DatFileVersion::RuskBinaryFileFormat(LATEST_VERSION),
            )?;
            // display the recovery phrase
            prompt::confirm_recovery_phrase(&mnemonic)?;
            // create and store the wallet
            let mut w = WasmWallet::from_mnemonic(WASM_BINARY, mnemonic)?;
            let path = wallet_path.clone();
            w.save_to(WalletFile { path, pwd })?;
            w
        }
        MainMenu::Recover => {
            // ask user for 12-word recovery phrase
            let phrase = prompt::request_recovery_phrase()?;
            // ask user for a password to secure the wallet, create the latest
            // wallet file from the seed
            let pwd = prompt::create_password(
                &None,
                DatFileVersion::RuskBinaryFileFormat(LATEST_VERSION),
            )?;
            // create and store the recovered wallet
            let mut w = WasmWallet::from_mnemonic(WASM_BINARY, phrase)?;
            let path = wallet_path.clone();
            w.save_to(WalletFile { path, pwd })?;
            w
        }
        MainMenu::Exit => std::process::exit(0),
    };

    Ok(wallet)
}

#[derive(PartialEq, Eq, Hash, Debug, Clone)]
enum MainMenu {
    Load(WalletPath),
    Create,
    Recover,
    Exit,
}

/// Allows the user to load an existing wallet, recover a lost one
/// or create a new one.
fn menu_wallet(wallet_found: Option<WalletPath>) -> anyhow::Result<MainMenu> {
    // create the wallet menu
    let mut menu = Menu::new();

    if let Some(wallet_path) = wallet_found {
        menu = menu
            .separator()
            .add(MainMenu::Load(wallet_path), "Access your wallet")
            .separator()
            .add(MainMenu::Create, "Replace your wallet with a new one")
            .add(
                MainMenu::Recover,
                "Replace your wallet with a lost one using the recovery phrase",
            )
    } else {
        menu = menu.add(MainMenu::Create, "Create a new wallet").add(
            MainMenu::Recover,
            "Access a lost wallet using the recovery phrase",
        )
    }

    // create the action menu
    menu = menu.separator().add(MainMenu::Exit, "Exit");

    // let the user choose an option
    let questions = Question::select("theme")
        .message("What would you like to do?")
        .choices(menu.clone())
        .build();

    let answer = requestty::prompt_one(questions)?;
    Ok(menu.answer(&answer).to_owned())
}

/// Request user confirmation for a transfer transaction
fn confirm(cmd: &Command) -> anyhow::Result<bool> {
    match cmd {
        Command::Transfer {
            sndr,
            rcvr,
            amt,
            gas_limit,
            gas_price,
        } => {
            let sndr = sndr.as_ref().expect("sender to be a valid address");
            let max_fee = gas_limit * gas_price;
            println!("   > Send from = {}", sndr.preview());
            println!("   > Recipient = {}", rcvr.preview());
            println!("   > Amount to transfer = {} DUSK", amt);
            println!("   > Max fee = {} DUSK", Dusk::from(max_fee));
            prompt::ask_confirm()
        }
        Command::Stake {
            addr,
            amt,
            gas_limit,
            gas_price,
        } => {
            let addr = addr.as_ref().expect("address to be valid");
            let max_fee = gas_limit * gas_price;
            println!("   > Stake from {}", addr.preview());
            println!("   > Amount to stake = {} DUSK", amt);
            println!("   > Max fee = {} DUSK", Dusk::from(max_fee));
            prompt::ask_confirm()
        }
        Command::Unstake {
            addr,
            gas_limit,
            gas_price,
        } => {
            let addr = addr.as_ref().expect("address to be valid");
            let max_fee = gas_limit * gas_price;
            println!("   > Unstake from {}", addr.preview());
            println!("   > Max fee = {} DUSK", Dusk::from(max_fee));
            prompt::ask_confirm()
        }
        Command::Withdraw {
            addr,
            gas_limit,
            gas_price,
        } => {
            let addr = addr.as_ref().expect("address to be valid");
            let max_fee = gas_limit * gas_price;
            println!("   > Reward from {}", addr.preview());
            println!("   > Max fee = {} DUSK", Dusk::from(max_fee));
            prompt::ask_confirm()
        }
        _ => Ok(true),
    }
}<|MERGE_RESOLUTION|>--- conflicted
+++ resolved
@@ -83,39 +83,9 @@
             println!(" - Total: {total}");
 
             // request operation to perform
-<<<<<<< HEAD
-            let op = if true {
-                // get balance for this address
-                prompt::hide_cursor()?;
-
-                let (spendable, value) = {
-                    let res = wallet.get_balance(addr.index()?).await?;
-
-                    (res.maximum, res.value)
-                };
-
-                prompt::hide_cursor()?;
-
-                // display address information
-                println!("\rAddress: {}", addr);
-                println!(
-                    "Balance:\n - Spendable: {}\n - Total: {}",
-                    Dusk::from(spendable),
-                    Dusk::from(value)
-                );
-
-                // operations menu
-                menu_op(addr.clone(), spendable.into(), settings)
-            } else {
-                // display address information
-                println!("\rAddress: {}", addr);
-                println!("Balance:\n - Spendable: [n/a]\n - Total: [n/a]");
-                menu_op_offline(addr.clone(), settings)
-=======
             let op = match wallet.is_online().await {
                 true => menu_op(addr.clone(), spendable, settings),
                 false => menu_op_offline(addr.clone(), settings),
->>>>>>> 051acba1
             };
 
             // perform operations with this address
